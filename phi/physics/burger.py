--- conflicted
+++ resolved
@@ -21,19 +21,9 @@
     def _velocity(self):
         return self._velocity_field
 
-<<<<<<< HEAD
-    def advect(self, velocity):
-        idx = indices_tensor(velocity)
-        velocity = velocity[..., ::-1]
-        sample_coords = idx - velocity * self.dt
-        result = math.resample(velocity, sample_coords, interpolation='linear', boundary='REPLICATE')
-        result = result[..., ::-1]
-        return result
-=======
     @_velocity.setter
     def _velocity(self, value):
         self._velocity_field = initialize_field(value, self.grid.shape(self.grid.rank, self._batch_size))
->>>>>>> 3582ff0f
 
     @property
     def domain(self):
@@ -65,7 +55,6 @@
 
 def advect(velocity, dt):
     idx = indices_tensor(velocity)
-    velocity = velocity[..., ::-1]
     sample_coords = idx - velocity * dt
     result = resample(velocity, sample_coords, interpolation='linear', boundary='REPLICATE')
     return result
