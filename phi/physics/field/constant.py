import numpy

<<<<<<< HEAD
from phi import math
from .field import Field, propagate_flags_children

=======
from phi import math, struct
from .field import Field, State, propagate_flags_children
>>>>>>> e2f214cf

class ConstantField(Field):

    def __init__(self, name, value=1.0, flags=(), **kwargs):
        Field.__init__(**struct.kwargs(locals()))
        Field.__init__(self, name, None, _convert_constant_to_data(value), flags=flags, batch_size=batch_size)

    def sample_at(self, points, collapse_dimensions=True):
        return _expand_axes(self.data, points, collapse_dimensions=collapse_dimensions)

    @property
    def rank(self):
        return None

    @property
    def component_count(self):
        return self.data.shape[-1]

    def unstack(self):
        flags = propagate_flags_children(self.flags, self.rank, 1)
        return [ConstantField('%s[%d]' % (self.name, i), c, flags, self._batch_size) for i, c in enumerate(math.unstack(self.data, -1))]

    @property
    def points(self):
        return None

    def compatible(self, other_field):
        return True

    def __repr__(self):
        return repr(self.data)


def _convert_constant_to_data(value):
    if isinstance(value, math.Number):
        value = math.to_float(math.expand_dims(value))
    if isinstance(value, (list, tuple)):
        value = math.to_float(numpy.array(value))
    if len(math.staticshape(value)) < 2:
        value = math.expand_dims(value)
    return value


def _expand_axes(data, points, collapse_dimensions=True):
    assert math.spatial_rank(data) >= 0
    data = math.expand_dims(data, 1, math.spatial_rank(points) - math.spatial_rank(data))
    if collapse_dimensions:
        return data
    else:
        points_axes = math.staticshape(points)[1:-1]
        data_axes = math.staticshape(data)[1:-1]
        for d_points, d_data in zip(points_axes, data_axes):
            assert d_points % d_data == 0
        tilings = [1] + [d_points // d_data for d_points, d_data in zip(math.staticshape(points)[1:-1], math.staticshape(data)[1:-1])] + [1]
        data = math.tile(data, tilings)
        return data<|MERGE_RESOLUTION|>--- conflicted
+++ resolved
@@ -1,13 +1,7 @@
 import numpy
 
-<<<<<<< HEAD
-from phi import math
-from .field import Field, propagate_flags_children
-
-=======
 from phi import math, struct
 from .field import Field, State, propagate_flags_children
->>>>>>> e2f214cf
 
 class ConstantField(Field):
 
