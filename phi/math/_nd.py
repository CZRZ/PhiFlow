--- conflicted
+++ resolved
@@ -5,16 +5,12 @@
 
 from . import _ops as math
 from . import extrapolation as extrapolation
+from ._functional import solve_linear, jit_compile_linear
 from ._magic_ops import stack, rename_dims, concat, variable_values
-<<<<<<< HEAD
-from ._functional import solve_linear, jit_compile_linear
 from ._shape import Shape, channel, batch, spatial, DimFilter, parse_dim_order, shape
-=======
-from ._shape import Shape, channel, batch, spatial, DimFilter, parse_dim_order, shape, merge_shapes
->>>>>>> c24e8216
 from ._tensors import Tensor, wrap
+from .extrapolation import Extrapolation
 from .magic import PhiTreeNode
-from .extrapolation import Extrapolation
 
 
 def vec(name='vector', **components) -> Tensor:
