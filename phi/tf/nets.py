--- conflicted
+++ resolved
@@ -256,11 +256,7 @@
 
 def conv_net(in_channels: int,
              out_channels: int,
-<<<<<<< HEAD
-             layers: Tuple[int, ...] or List[int, ...],
-=======
              layers: Tuple[int, ...] or List[int],
->>>>>>> b11c8fd9
              batch_norm: bool = False,
              activation: str or Callable = 'ReLU',
              in_spatial: int or tuple = 2, **kwargs) -> keras.Model:
@@ -320,17 +316,10 @@
 
 def res_net(in_channels: int,
             out_channels: int,
-<<<<<<< HEAD
-            layers: Tuple[int, ...] or List[int, ...],
+            layers: Tuple[int, ...] or List[int],
             batch_norm: bool = False,
             activation: str or Callable = 'ReLU',
             in_spatial: int or tuple = 2, **kwargs):
-=======
-            layers: Tuple[int, ...] or List[int],
-            batch_norm: bool = False,
-            activation: str or Callable = 'ReLU',
-            in_spatial: int or tuple = 2):
->>>>>>> b11c8fd9
     if isinstance(in_spatial, int):
         d = (None,) * in_spatial
     else:
@@ -547,11 +536,7 @@
                    batch_norm: bool = False,
                    net: str = 'u_net',
                    activation: str or type = 'ReLU',
-<<<<<<< HEAD
                    in_spatial: tuple or int = 2, **kwargs):
-=======
-                   in_spatial: tuple or int = 2):
->>>>>>> b11c8fd9
     if isinstance(in_spatial, tuple):
         in_spatial = len(in_spatial)
 
