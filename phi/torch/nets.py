--- conflicted
+++ resolved
@@ -603,13 +603,8 @@
                    in_spatial: tuple or int = 2):
     if isinstance(in_spatial, tuple):
         in_spatial = len(in_spatial)
-<<<<<<< HEAD
-
-    return InvertibleNet(in_channels, num_blocks, activation, batch_norm, in_spatial,
-                         net).to(TORCH.get_default_device().ref)
-=======
+        
     return InvertibleNet(in_channels, num_blocks, activation, batch_norm, in_spatial, net).to(TORCH.get_default_device().ref)
->>>>>>> b11c8fd9
 
 
 def coupling_layer(in_channels: int,
@@ -619,7 +614,7 @@
                    in_spatial: tuple or int = 2):
     if isinstance(in_spatial, tuple):
         in_spatial = len(in_spatial)
-<<<<<<< HEAD
+
 
     net = CouplingLayer(in_channels, activation, batch_norm, in_spatial, reverse_mask)
     net = net.to(TORCH.get_default_device().ref)
@@ -791,8 +786,5 @@
         batch_norm: bool = False,
         in_spatial: int = 2):
     net = FNO(in_channels, out_channels, mid_channels, modes, activation, batch_norm, in_spatial)
-=======
-    net = CouplingLayer(in_channels, activation, batch_norm, in_spatial, reverse_mask)
->>>>>>> b11c8fd9
     net = net.to(TORCH.get_default_device().ref)
     return net